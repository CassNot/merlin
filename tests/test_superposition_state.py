--- conflicted
+++ resolved
@@ -1,3 +1,7 @@
+import torch
+import pytest
+import math
+from merlin import QuantumLayer, OutputMappingStrategy  # Replace with actual import path
 import perceval as pcvl
 import torch
 
@@ -38,11 +42,7 @@
             (1, 1, 0, 1, 0, 0): 0.4,
             (1, 1, 0, 0, 0, 1): 0.25,
         }
-<<<<<<< HEAD
-        sum_values = sum([k**2 for k in list(input_state_superposed.values())])
-=======
         sum_values = sum(k**2 for k in input_state_superposed.values())
->>>>>>> e6c3ab9e
         for key in input_state_superposed.keys():
             input_state_superposed[key] = (
                 input_state_superposed[key] / (sum_values) ** 0.5
@@ -62,11 +62,7 @@
 
         output_classical = classical_method(layer, input_state_superposed)
         assert torch.allclose(output_superposed, output_classical, rtol=1e-3, atol=1e-6)
-<<<<<<< HEAD
-        # former rtol=1e-3, atol=1e-6)
-        # working rtol=1e-2, atol=1e-5
-=======
->>>>>>> e6c3ab9e
+
 
     def test_classical_method(self, benchmark):
         """Test NONE strategy when output_size is not specified."""
@@ -88,11 +84,7 @@
             (1, 1, 0, 1, 0, 0): 0.4,
             (1, 1, 0, 0, 0, 1): 0.25,
         }
-<<<<<<< HEAD
-        sum_values = sum([k**2 for k in list(input_state_superposed.values())])
-=======
         sum_values = sum(k**2 for k in input_state_superposed.values())
->>>>>>> e6c3ab9e
         for key in input_state_superposed.keys():
             input_state_superposed[key] = (
                 input_state_superposed[key] / (sum_values) ** 0.5
@@ -113,8 +105,4 @@
         output_classical = benchmark(
             lambda: classical_method(layer, input_state_superposed)
         )
-<<<<<<< HEAD
-        assert torch.allclose(output_superposed, output_classical, rtol=1e-3, atol=1e-6)
-=======
-        assert torch.allclose(output_superposed, output_classical, rtol=1e-3, atol=1e-7)
->>>>>>> e6c3ab9e
+        assert torch.allclose(output_superposed, output_classical, rtol=1e-3, atol=1e-7)