# MIT License
#
# Copyright (c) 2025 Quandela
#
# Permission is hereby granted, free of charge, to any person obtaining a copy
# of this software and associated documentation files (the "Software"), to deal
# in the Software without restriction, including without limitation the rights
# to use, copy, modify, merge, publish, distribute, sublicense, and/or sell
# copies of the Software, and to permit persons to whom the Software is
# furnished to do so, subject to the following conditions:
#
# The above copyright notice and this permission notice shall be included in all
# copies or substantial portions of the Software.
#
# THE SOFTWARE IS PROVIDED "AS IS", WITHOUT WARRANTY OF ANY KIND, EXPRESS OR
# IMPLIED, INCLUDING BUT NOT LIMITED TO THE WARRANTIES OF MERCHANTABILITY,
# FITNESS FOR A PARTICULAR PURPOSE AND NONINFRINGEMENT. IN NO EVENT SHALL THE
# AUTHORS OR COPYRIGHT HOLDERS BE LIABLE FOR ANY CLAIM, DAMAGES OR OTHER
# LIABILITY, WHETHER IN AN ACTION OF CONTRACT, TORT OR OTHERWISE, ARISING FROM,
# OUT OF OR IN CONNECTION WITH THE SOFTWARE OR THE USE OR OTHER DEALINGS IN THE
# SOFTWARE.

"""
Quantum circuit generation utilities.
"""

import random
from enum import Enum

import numpy as np
import perceval as pcvl


class CircuitType(Enum):
    """Quantum circuit topology types."""

    PARALLEL_COLUMNS = "parallel_columns"
    SERIES = "series"
    PARALLEL = "parallel"


class StatePattern(Enum):
    """Input photon state patterns."""

    DEFAULT = "default"
    SPACED = "spaced"
    SEQUENTIAL = "sequential"
    PERIODIC = "periodic"


class CircuitGenerator:
    """Utility class for generating quantum photonic circuits."""

    @staticmethod
    def generate_circuit(circuit_type, n_modes, n_features, reservoir_mode=False):
        """Generate a quantum circuit based on specified type."""
        # Validate inputs
        if n_modes <= 0:
            raise ValueError(f"n_modes must be positive, got {n_modes}")
        if n_features <= 0:
            raise ValueError(f"n_features must be positive, got {n_features}")

        if circuit_type == CircuitType.PARALLEL_COLUMNS:
            return CircuitGenerator._build_parallel_columns_circuit(
                n_modes, n_features, reservoir_mode
            ), n_features * n_modes
        elif circuit_type == CircuitType.SERIES:
            if n_features == 1:
                return CircuitGenerator._build_series_simple_circuit(
                    n_modes, reservoir_mode
                ), n_modes - 1
            else:
                num_params = min((1 << n_features) - 1, n_modes - 1)
                return CircuitGenerator._build_series_multi_circuit(
                    n_modes, n_features, reservoir_mode
                ), num_params
        elif circuit_type == CircuitType.PARALLEL:
            if n_features == 1:
                num_blocks = n_modes - 1
                return CircuitGenerator._build_parallel_simple_circuit(
                    n_modes, num_blocks, reservoir_mode
                ), num_blocks
            return CircuitGenerator._build_parallel_multi_circuit(
                n_modes, n_features, reservoir_mode
            ), n_features
        else:
            raise ValueError(f"Unknown circuit type: {circuit_type}")

    @staticmethod
    def _generate_interferometer(n_modes, stage_idx, reservoir_mode=False):
        """Generate a rectangular interferometer based on mode."""
        if reservoir_mode:
            # For reservoir mode: use fixed random values instead of parameters
            return pcvl.GenericInterferometer(
                n_modes,
                lambda idx: pcvl.BS(theta=np.pi * 2 * random.random())
                // (0, pcvl.PS(phi=np.pi * 2 * random.random())),
                shape=pcvl.InterferometerShape.RECTANGLE,
                depth=2 * n_modes,
                phase_shifter_fun_gen=lambda idx: pcvl.PS(
                    phi=np.pi * 2 * random.random()
                ),
            )
        else:
            # Original implementation with named parameters
            def mzi(P1, P2):
                return (
                    pcvl.Circuit(2)
                    .add((0, 1), pcvl.BS())
                    .add(0, pcvl.PS(P1))
                    .add((0, 1), pcvl.BS())
                    .add(0, pcvl.PS(P2))
                )

            offset = stage_idx * (n_modes * (n_modes - 1) // 2)
            shape = pcvl.InterferometerShape.RECTANGLE

            return pcvl.GenericInterferometer(
                n_modes,
                fun_gen=lambda idx: mzi(
                    pcvl.P(f"phi_0{offset + idx}"), pcvl.P(f"phi_1{offset + idx}")
                ),
                shape=shape,
                phase_shifter_fun_gen=lambda idx: pcvl.PS(
                    phi=pcvl.P(f"phi_02{stage_idx}_{idx}")
                ),
            )

    @staticmethod
    def _build_parallel_columns_circuit(n_modes, n_features, reservoir_mode=False):
        """Build a PARALLEL_COLUMNS type circuit."""
        circuit = pcvl.Circuit(n_modes)
        ps_idx = 0
        for stage in range(n_features + 1):
            circuit.add(
                0,
                CircuitGenerator._generate_interferometer(
                    n_modes, stage, reservoir_mode
                ),
            )
            if stage < n_features:
                for m_idx in range(n_modes):
                    circuit.add(m_idx, pcvl.PS(pcvl.P(f"pl{ps_idx}x")))
                    ps_idx += 1
        return circuit

    @staticmethod
    def _build_series_simple_circuit(n_modes, reservoir_mode=False):
        """Build a SERIES type circuit for a single feature."""
        circuit = pcvl.Circuit(n_modes)
        circuit.add(
            0, CircuitGenerator._generate_interferometer(n_modes, 0, reservoir_mode)
        )
        for m_idx in range(n_modes - 1):
<<<<<<< HEAD
            circuit.add(m_idx, pcvl.PS(pcvl.P(f"pl_{m_idx}")))

        circuit.add(
            0, CircuitGenerator._generate_interferometer(n_modes, 1, reservoir_mode)
        )
        return circuit

    @staticmethod
    def _build_series_multi_circuit(n_modes, n_features, reservoir_mode=False):
        """Build a SERIES type circuit for multiple features."""
        circuit = pcvl.Circuit(n_modes)
        circuit.add(
            0, CircuitGenerator._generate_interferometer(n_modes, 0, reservoir_mode)
        )
=======
            circuit.add(m_idx, pcvl.PS(pcvl.P(f"pl{m_idx}x")))

        circuit.add(0, CircuitGenerator._generate_interferometer(n_modes, 1))
        return circuit

    @staticmethod
    def _build_series_multi_circuit(n_modes, n_features):
        """Build a SERIES type circuit for multiple features."""
        circuit = pcvl.Circuit(n_modes)
        circuit.add(0, CircuitGenerator._generate_interferometer(n_modes, 0))
>>>>>>> e6c3ab9e

        # Based on the paper: we need 2^n_features - 1 phase shifters
        # but limited by n_modes - 1
        num_phase_shifters = min((1 << n_features) - 1, n_modes - 1)

        # Create exactly num_phase_shifters phase shifters
        for i in range(num_phase_shifters):
            circuit.add(i, pcvl.PS(pcvl.P(f"pl_{i}")))

        circuit.add(
            0, CircuitGenerator._generate_interferometer(n_modes, 1, reservoir_mode)
        )
        return circuit

    @staticmethod
    def _build_parallel_simple_circuit(n_modes, num_blocks, reservoir_mode=False):
        """Build a PARALLEL type circuit for a single feature."""
        circuit = pcvl.Circuit(n_modes)
        for b in range(num_blocks):
            circuit.add(
                0, CircuitGenerator._generate_interferometer(n_modes, b, reservoir_mode)
            )
            circuit.add(0, pcvl.PS(pcvl.P(f"pl{b}x")))
        circuit.add(
            0,
            CircuitGenerator._generate_interferometer(
                n_modes, num_blocks + 1, reservoir_mode
            ),
        )

        return circuit

    @staticmethod
    def _build_parallel_multi_circuit(n_modes, n_features, reservoir_mode=False):
        """Build a PARALLEL type circuit for multiple features."""
        circuit = pcvl.Circuit(n_modes)
        for i in range(n_features):
            circuit.add(
                0,
                CircuitGenerator._generate_interferometer(
                    n_modes, i * 2, reservoir_mode
                ),
            )
            circuit.add(0, pcvl.PS(pcvl.P(f"pl{i}x")))
        circuit.add(
            0,
            CircuitGenerator._generate_interferometer(
                n_modes, n_features + 1, reservoir_mode
            ),
        )
        return circuit


# Keep StateGenerator as is...
class StateGenerator:
    """Utility class for generating photonic input states."""

    @staticmethod
    def generate_state(n_modes, n_photons, state_pattern):
        """Generate an input state based on specified pattern."""
        if n_photons < 0 or n_photons > n_modes:
            raise ValueError(f"Cannot place {n_photons} photons into {n_modes} modes.")

        if state_pattern == StatePattern.SPACED:
            return StateGenerator._generate_spaced_state(n_modes, n_photons)
        elif state_pattern == StatePattern.SEQUENTIAL:
            return StateGenerator._generate_sequential_state(n_modes, n_photons)
        elif state_pattern in [StatePattern.PERIODIC, StatePattern.DEFAULT]:
            return StateGenerator._generate_periodic_state(n_modes, n_photons)
        else:
            print(f"Warning: Unknown state pattern '{state_pattern}'. Using PERIODIC.")
            return StateGenerator._generate_periodic_state(n_modes, n_photons)

    @staticmethod
    def _generate_spaced_state(n_modes, n_photons):
        """Generate a state with evenly spaced photons."""
        if n_photons == 0:
            return [0] * n_modes
        if n_photons == 1:
            pos = n_modes // 2
            occ = [1 if i == pos else 0 for i in range(n_modes)]
            return occ
        positions = [int(i * n_modes / n_photons) for i in range(n_photons)]
        positions = [min(pos, n_modes - 1) for pos in positions]
        occ = [0] * n_modes
        for pos in positions:
            occ[pos] += 1
        return occ

    @staticmethod
    def _generate_periodic_state(n_modes, n_photons):
        """Generate a state with periodically placed photons."""
        bits = [1 if i % 2 == 0 else 0 for i in range(min(n_photons * 2, n_modes))]
        count = sum(bits)
        i = 0
        while count < n_photons and i < n_modes:
            if i >= len(bits):
                bits.append(0)
            if bits[i] == 0:
                bits[i] = 1
                count += 1
            i += 1
        padding = [0] * (n_modes - len(bits))
        return bits + padding

    @staticmethod
    def _generate_sequential_state(n_modes, n_photons):
        """Generate a state with sequentially placed photons."""
        occ = [1 if i < n_photons else 0 for i in range(n_modes)]
        return occ<|MERGE_RESOLUTION|>--- conflicted
+++ resolved
@@ -52,7 +52,7 @@
     """Utility class for generating quantum photonic circuits."""
 
     @staticmethod
-    def generate_circuit(circuit_type, n_modes, n_features, reservoir_mode=False):
+    def generate_circuit(circuit_type, n_modes, n_features):
         """Generate a quantum circuit based on specified type."""
         # Validate inputs
         if n_modes <= 0:
@@ -62,82 +62,64 @@
 
         if circuit_type == CircuitType.PARALLEL_COLUMNS:
             return CircuitGenerator._build_parallel_columns_circuit(
-                n_modes, n_features, reservoir_mode
+                n_modes, n_features
             ), n_features * n_modes
         elif circuit_type == CircuitType.SERIES:
             if n_features == 1:
                 return CircuitGenerator._build_series_simple_circuit(
-                    n_modes, reservoir_mode
+                    n_modes
                 ), n_modes - 1
             else:
                 num_params = min((1 << n_features) - 1, n_modes - 1)
                 return CircuitGenerator._build_series_multi_circuit(
-                    n_modes, n_features, reservoir_mode
+                    n_modes, n_features
                 ), num_params
         elif circuit_type == CircuitType.PARALLEL:
             if n_features == 1:
                 num_blocks = n_modes - 1
                 return CircuitGenerator._build_parallel_simple_circuit(
-                    n_modes, num_blocks, reservoir_mode
+                    n_modes, num_blocks
                 ), num_blocks
             return CircuitGenerator._build_parallel_multi_circuit(
-                n_modes, n_features, reservoir_mode
+                n_modes, n_features
             ), n_features
         else:
             raise ValueError(f"Unknown circuit type: {circuit_type}")
 
     @staticmethod
-    def _generate_interferometer(n_modes, stage_idx, reservoir_mode=False):
-        """Generate a rectangular interferometer based on mode."""
-        if reservoir_mode:
-            # For reservoir mode: use fixed random values instead of parameters
-            return pcvl.GenericInterferometer(
-                n_modes,
-                lambda idx: pcvl.BS(theta=np.pi * 2 * random.random())
-                // (0, pcvl.PS(phi=np.pi * 2 * random.random())),
-                shape=pcvl.InterferometerShape.RECTANGLE,
-                depth=2 * n_modes,
-                phase_shifter_fun_gen=lambda idx: pcvl.PS(
-                    phi=np.pi * 2 * random.random()
-                ),
+    def _generate_interferometer(n_modes, stage_idx):
+        """Generate a rectangular interferometer."""
+
+        def mzi(P1, P2):
+            return (
+                pcvl.Circuit(2)
+                .add((0, 1), pcvl.BS())
+                .add(0, pcvl.PS(P1))
+                .add((0, 1), pcvl.BS())
+                .add(0, pcvl.PS(P2))
             )
-        else:
-            # Original implementation with named parameters
-            def mzi(P1, P2):
-                return (
-                    pcvl.Circuit(2)
-                    .add((0, 1), pcvl.BS())
-                    .add(0, pcvl.PS(P1))
-                    .add((0, 1), pcvl.BS())
-                    .add(0, pcvl.PS(P2))
-                )
-
-            offset = stage_idx * (n_modes * (n_modes - 1) // 2)
-            shape = pcvl.InterferometerShape.RECTANGLE
-
-            return pcvl.GenericInterferometer(
-                n_modes,
-                fun_gen=lambda idx: mzi(
-                    pcvl.P(f"phi_0{offset + idx}"), pcvl.P(f"phi_1{offset + idx}")
-                ),
-                shape=shape,
-                phase_shifter_fun_gen=lambda idx: pcvl.PS(
-                    phi=pcvl.P(f"phi_02{stage_idx}_{idx}")
-                ),
-            )
-
-    @staticmethod
-    def _build_parallel_columns_circuit(n_modes, n_features, reservoir_mode=False):
+
+        offset = stage_idx * (n_modes * (n_modes - 1) // 2)
+        shape = pcvl.InterferometerShape.RECTANGLE
+
+        return pcvl.GenericInterferometer(
+            n_modes,
+            fun_gen=lambda idx: mzi(
+                pcvl.P(f"phi_0{offset + idx}"), pcvl.P(f"phi_1{offset + idx}")
+            ),
+            shape=shape,
+            phase_shifter_fun_gen=lambda idx: pcvl.PS(
+                phi=pcvl.P(f"phi_02{stage_idx}_{idx}")
+            ),
+        )
+
+    @staticmethod
+    def _build_parallel_columns_circuit(n_modes, n_features):
         """Build a PARALLEL_COLUMNS type circuit."""
         circuit = pcvl.Circuit(n_modes)
         ps_idx = 0
         for stage in range(n_features + 1):
-            circuit.add(
-                0,
-                CircuitGenerator._generate_interferometer(
-                    n_modes, stage, reservoir_mode
-                ),
-            )
+            circuit.add(0, CircuitGenerator._generate_interferometer(n_modes, stage))
             if stage < n_features:
                 for m_idx in range(n_modes):
                     circuit.add(m_idx, pcvl.PS(pcvl.P(f"pl{ps_idx}x")))
@@ -145,29 +127,11 @@
         return circuit
 
     @staticmethod
-    def _build_series_simple_circuit(n_modes, reservoir_mode=False):
+    def _build_series_simple_circuit(n_modes):
         """Build a SERIES type circuit for a single feature."""
         circuit = pcvl.Circuit(n_modes)
-        circuit.add(
-            0, CircuitGenerator._generate_interferometer(n_modes, 0, reservoir_mode)
-        )
+        circuit.add(0, CircuitGenerator._generate_interferometer(n_modes, 0))
         for m_idx in range(n_modes - 1):
-<<<<<<< HEAD
-            circuit.add(m_idx, pcvl.PS(pcvl.P(f"pl_{m_idx}")))
-
-        circuit.add(
-            0, CircuitGenerator._generate_interferometer(n_modes, 1, reservoir_mode)
-        )
-        return circuit
-
-    @staticmethod
-    def _build_series_multi_circuit(n_modes, n_features, reservoir_mode=False):
-        """Build a SERIES type circuit for multiple features."""
-        circuit = pcvl.Circuit(n_modes)
-        circuit.add(
-            0, CircuitGenerator._generate_interferometer(n_modes, 0, reservoir_mode)
-        )
-=======
             circuit.add(m_idx, pcvl.PS(pcvl.P(f"pl{m_idx}x")))
 
         circuit.add(0, CircuitGenerator._generate_interferometer(n_modes, 1))
@@ -178,61 +142,69 @@
         """Build a SERIES type circuit for multiple features."""
         circuit = pcvl.Circuit(n_modes)
         circuit.add(0, CircuitGenerator._generate_interferometer(n_modes, 0))
->>>>>>> e6c3ab9e
+        max_ps = min((1 << n_features) - 1, n_modes)
+        # max_ps = n_modes-1
+        ps_idx = 0
+
+        for i in range(min(n_features, max_ps)):
+            circuit.add(i, pcvl.PS(pcvl.P(f"pl{ps_idx}x")))
+            # circuit.add(i, pcvl.PS(pcvl.P(f"pl{i}x")))  # Use loop variable i instead
+            ps_idx += 1
+
+        if n_features >= 2 and ps_idx < max_ps:
+            for i in range(ps_idx, max_ps):
+                circuit.add(i, pcvl.PS(pcvl.P(f"pl{ps_idx}x")))
+                #   circuit.add(i, pcvl.PS(pcvl.P(f"pl{i}x")))  # Use loop variable i instead
+
+                ps_idx += 1
+
+        circuit.add(0, CircuitGenerator._generate_interferometer(n_modes, 1))
+        return circuit
+
+    @staticmethod
+    def _build_series_multi_circuit(n_modes, n_features):
+        """Build a SERIES type circuit for multiple features."""
+        circuit = pcvl.Circuit(n_modes)
+        circuit.add(0, CircuitGenerator._generate_interferometer(n_modes, 0))
 
         # Based on the paper: we need 2^n_features - 1 phase shifters
-        # but limited by n_modes - 1
+        # but limited by n_modes - 1 (can't have more phase shifters than modes allow)
         num_phase_shifters = min((1 << n_features) - 1, n_modes - 1)
 
         # Create exactly num_phase_shifters phase shifters
         for i in range(num_phase_shifters):
-            circuit.add(i, pcvl.PS(pcvl.P(f"pl_{i}")))
-
-        circuit.add(
-            0, CircuitGenerator._generate_interferometer(n_modes, 1, reservoir_mode)
-        )
-        return circuit
-
-    @staticmethod
-    def _build_parallel_simple_circuit(n_modes, num_blocks, reservoir_mode=False):
+            circuit.add(i, pcvl.PS(pcvl.P(f"pl{i}x")))
+
+        circuit.add(0, CircuitGenerator._generate_interferometer(n_modes, 1))
+        return circuit
+
+    @staticmethod
+    def _build_parallel_simple_circuit(n_modes, num_blocks):
         """Build a PARALLEL type circuit for a single feature."""
         circuit = pcvl.Circuit(n_modes)
         for b in range(num_blocks):
-            circuit.add(
-                0, CircuitGenerator._generate_interferometer(n_modes, b, reservoir_mode)
-            )
+            circuit.add(0, CircuitGenerator._generate_interferometer(n_modes, b))
             circuit.add(0, pcvl.PS(pcvl.P(f"pl{b}x")))
         circuit.add(
-            0,
-            CircuitGenerator._generate_interferometer(
-                n_modes, num_blocks + 1, reservoir_mode
-            ),
+            0, CircuitGenerator._generate_interferometer(n_modes, num_blocks + 1)
         )
 
         return circuit
 
     @staticmethod
-    def _build_parallel_multi_circuit(n_modes, n_features, reservoir_mode=False):
+    def _build_parallel_multi_circuit(n_modes, n_features):
         """Build a PARALLEL type circuit for multiple features."""
         circuit = pcvl.Circuit(n_modes)
         for i in range(n_features):
-            circuit.add(
-                0,
-                CircuitGenerator._generate_interferometer(
-                    n_modes, i * 2, reservoir_mode
-                ),
-            )
+            circuit.add(0, CircuitGenerator._generate_interferometer(n_modes, i * 2))
             circuit.add(0, pcvl.PS(pcvl.P(f"pl{i}x")))
+        # circuit.add(0, CircuitGenerator._generate_interferometer(n_modes, i * 2 + 1))
         circuit.add(
-            0,
-            CircuitGenerator._generate_interferometer(
-                n_modes, n_features + 1, reservoir_mode
-            ),
+            0, CircuitGenerator._generate_interferometer(n_modes, n_features + 1)
         )
         return circuit
 
 
-# Keep StateGenerator as is...
 class StateGenerator:
     """Utility class for generating photonic input states."""
 
