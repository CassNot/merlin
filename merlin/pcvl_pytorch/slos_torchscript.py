# MIT License
#
# Copyright (c) 2025 Quandela
#
# Permission is hereby granted, free of charge, to any person obtaining a copy
# of this software and associated documentation files (the "Software"), to deal
# in the Software without restriction, including without limitation the rights
# to use, copy, modify, merge, publish, distribute, sublicense, and/or sell
# copies of the Software, and to permit persons to whom the Software is
# furnished to do so, subject to the following conditions:
#
# The above copyright notice and this permission notice shall be included in all
# copies or substantial portions of the Software.
#
# THE SOFTWARE IS PROVIDED "AS IS", WITHOUT WARRANTY OF ANY KIND, EXPRESS OR
# IMPLIED, INCLUDING BUT NOT LIMITED TO THE WARRANTIES OF MERCHANTABILITY,
# FITNESS FOR A PARTICULAR PURPOSE AND NONINFRINGEMENT. IN NO EVENT SHALL THE
# AUTHORS OR COPYRIGHT HOLDERS BE LIABLE FOR ANY CLAIM, DAMAGES OR OTHER
# LIABILITY, WHETHER IN AN ACTION OF CONTRACT, TORT OR OTHERWISE, ARISING FROM,
# OUT OF OR IN CONNECTION WITH THE SOFTWARE OR THE USE OR OTHER DEALINGS IN THE
# SOFTWARE.

"""
This module extends slos_torch.py with TorchScript-optimized computation graphs
for photonic quantum circuit simulations. It separates the graph construction
from the actual computation for improved performance.

The optimized implementation pre-builds the computation graph based on the input state
configuration, which can then be reused for multiple unitary evaluations.
"""

import os
from collections.abc import Callable

import torch
import torch.jit as jit


def _get_complex_dtype_for_float(dtype):
    """Helper function to get the corresponding complex dtype for a float dtype."""
    if dtype == torch.float16 and hasattr(torch, "complex32"):
        return torch.complex32
    elif dtype == torch.float:
        return torch.cfloat
    elif dtype == torch.float64:
        return torch.cdouble
    else:
        raise ValueError(
            f"Unsupported dtype: {dtype}. Must be torch.float16, torch.float, or torch.float64"
        )


def _get_float_dtype_for_complex(dtype):
    """Helper function to get the corresponding float dtype for a complex dtype."""
    if dtype == torch.complex32:
        return torch.float16
    elif dtype == torch.cfloat:
        return torch.float
    elif dtype == torch.cdouble:
        return torch.float64
    else:
        raise ValueError(
            f"Unsupported complex dtype: {dtype}. Must be torch.complex32, torch.cfloat, or torch.cdouble"
        )


def prepare_vectorized_operations(operations_list, device=None):
    """
    Convert operations list to tensors for vectorized computation.

    Args:
        operations_list: List of operations, each as [src_idx, dest_idx, mode_i]
        device: Optional device to place tensors on (defaults to CPU if None)

    Returns:
        Tuple of tensors: (sources, destinations, modes)
    """
    if not operations_list:
        return (
            torch.tensor([], dtype=torch.long, device=device),
            torch.tensor([], dtype=torch.long, device=device),
            torch.tensor([], dtype=torch.long, device=device),
        )

    # Convert operations to tensor format directly on the specified device
    sources = torch.tensor(
        [op[0] for op in operations_list], dtype=torch.long, device=device
    )
    destinations = torch.tensor(
        [op[1] for op in operations_list], dtype=torch.long, device=device
    )
    modes = torch.tensor(
        [op[2] for op in operations_list], dtype=torch.long, device=device
    )

    return sources, destinations, modes


def layer_compute_vectorized(
    unitary: torch.Tensor,
    prev_amplitudes: torch.Tensor,
    sources: torch.Tensor,
    destinations: torch.Tensor,
    modes: torch.Tensor,
    p: int,
) -> torch.Tensor:
    """
    Compute amplitudes for a single layer using vectorized operations.

    Args:
        unitary: Batch of unitary matrices [batch_size, m, m]
        prev_amplitudes: Previous layer amplitudes [batch_size, prev_size]
        sources: Source indices for operations [num_ops]
        destinations: Destination indices for operations [num_ops]
        modes: Mode indices for operations [num_ops]
        p: Photon index for this layer

    Returns:
        Next layer amplitudes [batch_size, next_size]
    """

    batch_size = unitary.shape[0]

    # Handle empty operations case
    if sources.shape[0] == 0:
        return prev_amplitudes

    # Determine output size
    next_size = int(destinations.max().item()) + 1
    # Get unitary elements for all operations
    # Shape: [batch_size, num_ops]
    u_elements = unitary[:, modes.to(unitary.device), abs(p)]

    # Get source amplitudes for all operations
    # Shape: [batch_size, num_ops]
    prev_amps = prev_amplitudes[:, sources.to(prev_amplitudes.device)]

    # Compute contributions
    # Shape: [batch_size, num_ops]
    contributions = u_elements.to(prev_amps.device) * prev_amps

    # Create result tensor with same dtype as input
    result = torch.zeros(
        (batch_size, next_size), dtype=prev_amplitudes.dtype, device=destinations.device
    )
    # Now we can use scatter_add_ with a 2D index tensor
    result.scatter_add_(
        1,  # dimension to scatter on (1 for the state indices)
        destinations.repeat(batch_size, 1),  # repeat destinations for each batch
        contributions.to(destinations.device),  # values to add
    )

    return result


def layer_compute_backward(
    unitary: torch.Tensor,
    sources: torch.Tensor,
    destinations: torch.Tensor,
    modes: torch.Tensor,
    m: int,
) -> torch.Tensor:
    """
    Compute amplitudes for a single layer using vectorized operations.

    Args:
        unitary: Batch of unitary matrices [batch_size, m, m]
        prev_amplitudes: Previous layer amplitudes [batch_size, prev_size]
        sources: Source indices for operations [num_ops]
        destinations: Destination indices for operations [num_ops]
        modes: Mode indices for operations [num_ops]
        p: Photon index for this layer

    Returns:
        Next layer amplitudes [batch_size, next_size]
    """
    inverts = []
    computing_tensors = []
    for p in range(m):
<<<<<<< HEAD
        _batch_size = unitary.shape[0]

=======
>>>>>>> e6c3ab9e
        # Determine output size
        size_sources = int(sources.max().item()) + 1
        size_destinations = int(destinations.max().item()) + 1

        # Get unitary elements for all operations
        u_elements = torch.diag_embed(unitary[:, modes, p])

        destinations_tensor = torch.zeros(
            (1, size_destinations, modes.shape[0]), dtype=u_elements.dtype
        )
        destinations_tensor[:, destinations, torch.arange(destinations.shape[0])] = 1

        sources_tensor = torch.zeros(
            (1, sources.shape[0], size_sources), dtype=u_elements.dtype
        )
        sources_tensor[:, torch.arange(sources.shape[0]), sources] = 1

        computing_tensor = destinations_tensor @ u_elements @ sources_tensor
        computing_tensors.append(computing_tensor)
    batch_tensors = torch.stack(computing_tensors, dim=0)
    inverts = torch.linalg.pinv(batch_tensors)

    return inverts


class SLOSComputeGraph:
    """
    A class that builds and stores the computation graph for SLOS algorithm.

    This separates the graph construction (which depends only on input state, no_bunching,
    and output_map_func) from the actual computation using the unitary matrix.
    """

    def __init__(
        self,
        m: int,
        n_photons: int,
        output_map_func: Callable[[tuple[int, ...]], tuple[int, ...] | None] = None,
        no_bunching: bool = True,
        keep_keys: bool = True,
        device=None,  # Optional device parameter
        dtype: torch.dtype = torch.float,  # Optional dtype parameter
        index_photons: list[tuple[int, ...]] = None,
    ):
        """
        Initialize the SLOS computation graph.

        Args:
            m (int): Number of modes in the circuit
            n_photons (int): Number of photons in the input state given to the model during the forward pass
            output_map_func (callable, optional): Function that maps output states
            no_bunching (bool): If True, the algorithm is optimized for no-bunching states only
            keep_keys (bool): If True, output state keys are returned
            device: Optional device to place tensors on (CPU, CUDA, etc.)
            dtype: Data type precision for floating point calculations (default: torch.float)
                  Use torch.float16 for half precision, torch.float for single precision,
                  or torch.float64 for double precision
            index_photons: List of tuples (first_integer, second_integer). The first_integer is the
                  lowest index layer a photon can take and the second_integer is the highest index

        """
        self.m = m
        self.n_photons = n_photons
        self.output_map_func = output_map_func
        self.no_bunching = no_bunching
        self.keep_keys = keep_keys
        self.device = device
        self.prev_amplitudes = None
        self.dtype = dtype
        self.ct_inverts = None

        if index_photons is None:
            index_photons = [(0, self.m - 1)] * self.n_photons
            self.reduced_outputs = True
        self.index_photons = index_photons

        # Determine corresponding complex dtype using helper function
        try:
            self.complex_dtype = _get_complex_dtype_for_float(dtype)
        except ValueError:
            raise ValueError(
                f"Unsupported dtype: {dtype}. Must be torch.float16, torch.float, or torch.float64"
            )

        # Check input validity

        # Pre-compute layer structures and operation sequences
        self._build_graph_structure()

        # Create TorchScript function for the core computation
        self._create_torchscript_modules()

    def _build_graph_structure(self):
        """Build the graph structure using dictionary for fast state lookups."""
        list_operations = []  # Operations to perform at each layer
        self.vectorized_operations = []  # the same, vectorized

        # Initial state is all zeros
        last_combinations = {tuple([0] * self.m): (1, 0)}

        # For each photon/layer, compute the state combinations and operations
        for idx in range(self.n_photons):
            combinations = {}
            operations = []  # [src_state_idx, dest_idx, mode_i]

            for state, (norm_factor, src_state_idx) in last_combinations.items():
                nstate = list(state)
                # iterate on the possible values for every photon
                for i in range(
                    self.index_photons[idx][0], self.index_photons[idx][1] + 1
                ):
                    if nstate[i] and self.no_bunching:
                        continue

                    nstate[i] += 1
                    nstate_tuple = tuple(nstate)

                    # consider the state if we don't have output map or we are not at the last layer or
                    # the output map is preserving the state
                    if (
                        not (self.output_map_func)
                        or idx < self.n_photons - 1
                        or self.output_map_func(nstate) is not None
                    ):
                        dest_idx = combinations.get(nstate_tuple, None)
                        if dest_idx is None:
                            dest_idx = combinations[nstate_tuple] = (
                                norm_factor * nstate[i],
                                len(combinations),
                            )
                        # Record the operation: [src_state_idx, dest_idx, mode_i]
                        operations.append([src_state_idx, dest_idx[1], i])

                    nstate[i] -= 1

            list_operations.append(operations)
            last_combinations = combinations

        # For each layer, prepare vectorized operations on the specified device
        for ops in list_operations:
            sources, destinations, modes = prepare_vectorized_operations(
                ops, device=self.device
            )
            self.vectorized_operations.append((sources, destinations, modes))

        # Store only the final layer combinations if needed for output mapping or keys
        self.final_keys = (
            list(last_combinations.keys())
            if self.keep_keys or self.output_map_func
            else None
        )
        self.norm_factor_output = torch.tensor(
            [v[0] for v in last_combinations.values()], dtype=self.dtype
        )
        del last_combinations

        if self.output_map_func is not None:
            self.mapped_keys = []
            mapping_indices = {}  # Maps mapped state to its index
            self.mapped_indices = []  # For each original state, store the mapped index

            for _idx, key in enumerate(self.final_keys):
                mapped_state = self.output_map_func(key)
                # We know mapped_state is not None because we filtered those out during graph construction
                if mapped_state not in mapping_indices:
                    mapping_indices[mapped_state] = len(self.mapped_keys)
                    self.mapped_keys.append(mapped_state)

                mapped_idx = mapping_indices[mapped_state]
                self.mapped_indices.append(mapped_idx)

            self.total_mapped_keys = len(self.mapped_keys)

            self.target_indices = torch.tensor(
                self.mapped_indices, dtype=torch.long, device=self.device
            )

            # Clean up temporary dictionaries
            del mapping_indices
        else:
            self.mapped_keys = self.final_keys
            self.total_mapped_keys = self.keep_keys and len(self.final_keys) or 0

    def _create_torchscript_modules(self):
        """Create TorchScript modules for different parts of the computation."""
        # Create layer computation functions
        self.layer_functions = []

        for _layer_idx, (sources, destinations, modes) in enumerate(
            self.vectorized_operations
        ):
            # Get the photon index for this layer

            # Create a partial function with fixed operation
            def make_layer_fn(s, d, m):
                return lambda u, prev, p_val: layer_compute_vectorized(
                    u,
                    prev,
                    s,
                    d,
                    m,
                    p_val,
                )

            self.layer_functions.append(make_layer_fn(sources, destinations, modes))

        # Create mapping function if needed
        if self.output_map_func is not None:

            @jit.script
            def apply_mapping(
                probabilities: torch.Tensor,
                target_indices: torch.Tensor,
                output_size: int,
            ) -> torch.Tensor:
                """Apply state mapping using optimized index_add_ operation."""
                batch_size = probabilities.shape[0]

                # Create result tensor on the same device as input
                result = torch.zeros(
                    (batch_size, output_size),
                    dtype=probabilities.dtype,
                    device=probabilities.device,
                )

                # Use scatter_add_ in a fully vectorized way
                # Target indices need to be repeated for each batch
                result.scatter_add_(
                    dim=1,  # scatter along the second dimension (output states)
                    index=target_indices.repeat(
                        batch_size, 1
                    ),  # repeat indices for each batch
                    src=probabilities,  # values to add
                )

                # Renormalize
                sum_probs = result.sum(dim=1, keepdim=True)
                safe_sum = torch.where(
                    sum_probs > 0, sum_probs, torch.ones_like(sum_probs)
                )
                normalized_result = result / safe_sum

                return normalized_result

            self.mapping_function = lambda probs: apply_mapping(
                probs, self.target_indices, self.total_mapped_keys
            )
        else:
            self.mapping_function = lambda x: x

    def compute(
        self, unitary: torch.Tensor, input_state: list[int]
    ) -> tuple[list[tuple[int, ...]], torch.Tensor]:
        """
        Compute the probability distribution using the pre-built graph.

        Args:
            unitary (torch.Tensor): Single unitary matrix [m x m] or batch of unitaries [b x m x m].\
                The unitary should be provided in the complex dtype corresponding to the graph's dtype.\
                For example, for torch.float32, use torch.cfloat; for torch.float64, use torch.cdouble.
            input_state (list[int]): Input_state of length self.m with self.n_photons in the input state

        Returns:
            Tuple[List[Tuple[int, ...]], torch.Tensor]:
                - List of tuples representing output Fock state configurations
                - Probability distribution tensor
        """
        if len(unitary.shape) == 2:
            is_batched = False
            unitary = unitary.unsqueeze(0)  # Add batch dimension [1 x m x m]
        else:
            is_batched = True

        if any(n < 0 for n in input_state) or sum(input_state) == 0:
            raise ValueError("Photon numbers cannot be negative or all zeros")

        if self.no_bunching and not all(x in [0, 1] for x in input_state):
            raise ValueError(
                "Input state must be binary (0s and 1s only) in non-bunching mode"
            )

        batch_size, m, m2 = unitary.shape
        if m != m2 or m != self.m:
            raise ValueError(
                f"Unitary matrix must be square with dimension {self.m}x{self.m}"
            )

        # Check dtype - it should match the complex dtype used for the graph building
        if unitary.dtype != self.complex_dtype:
            # Raise an error instead of just warning and converting
            raise ValueError(
                f"Unitary dtype {unitary.dtype} doesn't match the expected complex dtype {self.complex_dtype} "
                f"for the graph built with dtype {self.dtype}. Please provide a unitary with the correct dtype "
                f"or rebuild the graph with a compatible dtype."
            )
        idx_n = []
        self.norm_factor_input = 1
        for i, count in enumerate(input_state):
            for c in range(count):
                self.norm_factor_input *= c + 1
                idx_n.append(i)
                if (i > self.index_photons[len(idx_n) - 1][1]) or (
                    i < self.index_photons[len(idx_n) - 1][0]
                ):
                    raise ValueError(
                        f"Input state photons must be bounded by {self.index_photons}"
                    )

        # Get device from unitary
        device = unitary.device

        # Initial amplitude (batch of 1s on same device as unitary with appropriate dtype)
        amplitudes = torch.ones(
            (batch_size, 1), dtype=self.complex_dtype, device=device
        )

        # Apply each layer
        for layer_idx, layer_fn in enumerate(self.layer_functions):
            p = idx_n[layer_idx]
            amplitudes = layer_fn(
                unitary,
                amplitudes,
                p,
            )

        self.prev_amplitudes = amplitudes  # type: ignore[assignment]
        # Calculate probabilities
        # probabilities = (amplitudes.abs() ** 2).real
        probabilities = amplitudes.real**2 + amplitudes.imag**2
        probabilities *= self.norm_factor_output.to(probabilities.device)
        probabilities /= self.norm_factor_input

        # Apply output mapping if needed
        if self.output_map_func is not None:
            probabilities = self.mapping_function(probabilities)
            keys = self.mapped_keys
        else:
            if self.no_bunching:
                sum_probs = probabilities.sum(dim=1, keepdim=True)
                # Only normalize when sum > 0 to avoid division by zero
                valid_entries = sum_probs > 0
                if valid_entries.any():
                    probabilities = torch.where(
                        valid_entries,
                        probabilities
                        / torch.where(
                            valid_entries, sum_probs, torch.ones_like(sum_probs)
                        ),
                        probabilities,
                    )
            keys = self.final_keys if self.keep_keys else None
        # Remove batch dimension if input was single unitary
        if not is_batched:
            probabilities = probabilities.squeeze(0)

        return keys, probabilities

    def _prepare_pa_inc(self, unitary):
        self.ct_inverts = []
        for _layer_idx, (sources, destinations, modes) in enumerate(
            self.vectorized_operations
        ):
            self.ct_inverts.append(
                layer_compute_backward(unitary, sources, destinations, modes, self.m)
            )

    def to(self, dtype: torch.dtype, device: str | torch.device):
        """
        Moves the converter to a specific device.

        :param dtype: The data type to use for the tensors - one can specify either a float or complex dtype.
                      Supported dtypes are torch.float32 or torch.complex64, torch.float64 or torch.complex128.
        :param device: The device to move the converter to.
        """
        if isinstance(device, str):
            self.device = torch.device(device)
        elif isinstance(device, torch.device):
            self.device = device
        else:
            raise TypeError(
                f"Expected a string or torch.device, but got {type(device).__name__}"
            )
        if dtype not in (
            torch.float32,
            torch.float64,
            torch.complex64,
            torch.complex128,
        ):
            raise TypeError(
                f"Unsupported dtype {dtype}. Supported dtypes are torch.float32, torch.float64, "
                f"torch.complex64, and torch.complex128."
            )
        if self.output_map_func is not None:
            self.target_indices.to(dtype=dtype, device=self.device)
        for idx, (sources, destinations, modes) in enumerate(
            self.vectorized_operations
        ):
            self.vectorized_operations[idx] = (
                sources.to(dtype=dtype, device=self.device),
                destinations.to(dtype=dtype, device=self.device),
                modes.to(dtype=dtype, device=self.device),
            )

        return self

    def compute_pa_inc(
        self,
        unitary: torch.Tensor,
        input_state_prev: list[int],
        input_state: list[int],
        changed_unitary=False,
    ) -> tuple[list[tuple[int, ...]], torch.Tensor]:
        if len(unitary.shape) == 2:
            is_batched = False
            unitary = unitary.unsqueeze(0)  # Add batch dimension [1 x m x m]
        else:
            is_batched = True

        if any(n < 0 for n in input_state) or sum(input_state) == 0:
            raise ValueError("Photon numbers cannot be negative or all zeros")

        if self.no_bunching and not all(x in [0, 1] for x in input_state):
            raise ValueError(
                "Input state must be binary (0s and 1s only) in non-bunching mode"
            )

        batch_size, m, m2 = unitary.shape
        if m != m2 or m != self.m:
            raise ValueError(
                f"Unitary matrix must be square with dimension {self.m}x{self.m}"
            )

        # Check dtype - it should match the complex dtype used for the graph building
        if unitary.dtype != self.complex_dtype:
            # Raise an error instead of just warning and converting
            raise ValueError(
                f"Unitary dtype {unitary.dtype} doesn't match the expected complex dtype {self.complex_dtype} "
                f"for the graph built with dtype {self.dtype}. Please provide a unitary with the correct dtype "
                f"or rebuild the graph with a compatible dtype."
            )

        if self.ct_inverts is None or changed_unitary:
            self._prepare_pa_inc(unitary)

        idx_n_pos = []
        idx_n_neg = []
        self.norm_factor_input = 1
        for i, count in enumerate(input_state):
            for c in range(count):
                self.norm_factor_input *= c + 1
            p = input_state[i] - input_state_prev[i]
            if p > 0:
                idx_n_pos.extend([i] * p)
            elif p < 0:
                idx_n_neg.extend([i] * abs(p))

        amplitudes = self.prev_amplitudes
        if amplitudes is None:
            raise RuntimeError(
                "prev_amplitudes is None - compute must be called before forward"
            )

        num_changes = len(idx_n_pos)

        if num_changes > 0:
            vectorized_operations = self.vectorized_operations[-num_changes:]

            for k in range(num_changes - 1, -1, -1):
                p_neg = idx_n_neg[k]
                invert = self.ct_inverts[k + self.n_photons - num_changes][p_neg]
                amplitudes = amplitudes.unsqueeze(1) @ torch.transpose(invert, -2, -1)
                amplitudes = amplitudes.squeeze(1)

            for layer_idx, (sources, destinations, modes) in enumerate(
                vectorized_operations
            ):
                p_pos = idx_n_pos[layer_idx]
                amplitudes = layer_compute_vectorized(
                    unitary, amplitudes, sources, destinations, modes, p_pos
                )

        self.prev_amplitudes = amplitudes  # type: ignore[assignment]
        # Calculate probabilities
        # probabilities = (amplitudes.abs() ** 2).real
        probabilities = amplitudes.real**2 + amplitudes.imag**2
        probabilities *= self.norm_factor_output.to(device=self.device)
        probabilities /= self.norm_factor_input

        # Apply output mapping if needed
        if self.output_map_func is not None:
            probabilities = self.mapping_function(probabilities)
            keys = self.mapped_keys
        else:
            if self.no_bunching:
                sum_probs = probabilities.sum(dim=1, keepdim=True)
                # Only normalize when sum > 0 to avoid division by zero
                valid_entries = sum_probs > 0
                if valid_entries.any():
                    probabilities = torch.where(
                        valid_entries,
                        probabilities
                        / torch.where(
                            valid_entries, sum_probs, torch.ones_like(sum_probs)
                        ),
                        probabilities,
                    )
            keys = self.final_keys if self.keep_keys else None

        # Remove batch dimension if input was single unitary
        if not is_batched:
            probabilities = probabilities.squeeze(0)

        return keys, probabilities


def build_slos_distribution_computegraph(
    m,
    n_photons,
    output_map_func: Callable[[tuple[int, ...]], tuple[int, ...] | None] | None = None,
    no_bunching: bool = False,
    keep_keys: bool = True,
    device=None,
    dtype: torch.dtype = torch.float,
    index_photons: list[tuple[int, ...]] | None = None,
) -> SLOSComputeGraph:
    """
    Build a computation graph for Strong Linear Optical Simulation (SLOS) algorithm
    that can be reused for multiple unitaries.

    [existing docstring...]
    """

    compute_graph = SLOSComputeGraph(
        m,
        n_photons,
        output_map_func,
        no_bunching,
        keep_keys,
        device,
        dtype,
        index_photons,
    )

    # Add save method to the returned object
    def save(path):
        """
        Save the SLOS computation graph to a file.

        Args:
            path: Path to save the computation graph
        """
        # Create directory if it doesn't exist
        dir_path = os.path.dirname(path)
        if dir_path and not os.path.exists(dir_path):
            os.makedirs(dir_path)

        # Save metadata
        metadata = {
            "m": compute_graph.m,
            "n_photons": compute_graph.n_photons,
            "no_bunching": compute_graph.no_bunching,
            "keep_keys": compute_graph.keep_keys,
            "dtype_str": str(compute_graph.dtype),
            "has_output_map_func": output_map_func is not None,
        }

        # Save TorchScript layer functions if possible
        # For serializable components only
        torch.save(
            {
                "metadata": metadata,
                "vectorized_operations": compute_graph.vectorized_operations,
                "final_keys": compute_graph.final_keys,
                "mapped_keys": compute_graph.mapped_keys,
                "mapped_indices": compute_graph.mapped_indices
                if hasattr(compute_graph, "mapped_indices")
                else None,
                "total_mapped_keys": compute_graph.total_mapped_keys
                if hasattr(compute_graph, "total_mapped_keys")
                else None,
                "target_indices": compute_graph.target_indices
                if hasattr(compute_graph, "target_indices")
                else None,
            },
            path,
        )

    # Attach the save method to the compute_graph
    compute_graph.save = save  # type: ignore[attr-defined]

    return compute_graph


def load_slos_distribution_computegraph(path):
    """
    Load a previously saved SLOS distribution computation graph.

    Args:
        path: Path to the saved computation graph

    Returns:
        SLOSComputeGraph: Loaded computation graph ready for computations

    Example:
        >>> # Save a computation graph
        >>> graph = build_slos_distribution_computegraph([1, 1])
        >>> graph.save("hom_graph.pt")
        >>>
        >>> # Later, load the saved graph
        >>> loaded_graph = load_slos_distribution_computegraph("hom_graph.pt")
        >>>
        >>> # Use the loaded graph
        >>> unitary = torch.tensor([[0.7071, 0.7071], [0.7071, -0.7071]], dtype=torch.cfloat)
        >>> keys, probs = loaded_graph.compute(unitary)
    """
    # Load saved data
    saved_data = torch.load(path)
    metadata = saved_data["metadata"]

    # Create a minimal graph instance
    m = metadata["m"]
    n_photons = metadata["n_photons"]
    no_bunching = metadata["no_bunching"]
    keep_keys = metadata["keep_keys"]

    # Parse dtype
    dtype_str = metadata.get("dtype_str", "torch.float32")
    if "float16" in dtype_str:
        dtype = torch.float16
    elif "float64" in dtype_str:
        dtype = torch.float64
    else:
        dtype = torch.float32

    # Create basic graph (without output_map_func for now)
    graph = SLOSComputeGraph(m, n_photons, None, no_bunching, keep_keys, dtype=dtype)
    # Restore saved attributes
    graph.vectorized_operations = saved_data["vectorized_operations"]
    graph.final_keys = saved_data["final_keys"]
    graph.mapped_keys = saved_data["mapped_keys"]

    # Restore mapping information if it was used
    if metadata.get("has_output_map_func", False):
        graph.mapped_indices = saved_data["mapped_indices"]
        graph.total_mapped_keys = saved_data["total_mapped_keys"]
        graph.target_indices = saved_data["target_indices"]

        # We need to recreate a dummy output_map_func that uses the saved mapping
        def restored_output_map_func(state):
            # This function just serves as a placeholder to indicate mapping is used
            # The actual mapping is handled by the restored mapped_indices
            return state

        graph.output_map_func = restored_output_map_func

    # Recreate the TorchScript modules
    graph._create_torchscript_modules()

    # Add save method to the loaded graph
    graph.save = lambda p: torch.save(saved_data, p)

    return graph


def compute_slos_distribution(
    unitary: torch.Tensor,
    input_state: list[int],
    output_map_func: Callable[[tuple[int, ...]], tuple[int, ...] | None] | None = None,
    no_bunching: bool = False,
    keep_keys: bool = True,
    index_photons: list[tuple[int, ...]] | None = None,
) -> tuple[list[tuple[int, ...]], torch.Tensor]:
    """
    TorchScript-optimized version of pytorch_slos_output_distribution.

    This function builds the computation graph first, then uses it to compute the probabilities.
    For repeated calculations with the same input configuration but different unitaries,
    it's more efficient to use build_slos_compute_graph() directly.

    Args:
        unitary (torch.Tensor): Single unitary matrix [m x m] or batch of unitaries [b x m x m]
        input_state (List[int]): Number of photons in every mode of the circuit
        output_map_func (callable, optional): Function that maps output states
        no_bunching (bool): If True, the algorithm is optimized for no-bunching states only
        keep_keys (bool): If True, output state keys are returned
        index_photons: List of tuples (first_integer, second_integer). The first_integer is the\
                  lowest index layer a photon can take and the second_integer is the highest index


    Returns:
        Tuple[List[Tuple[int, ...]], torch.Tensor]:
            - List of tuples representing output Fock state configurations
            - Probability distribution tensor
    """
    # Extract device from unitary for graph building
    device = unitary.device if hasattr(unitary, "device") else None

    # Determine appropriate dtype based on unitary's complex dtype
    dtype = _get_float_dtype_for_complex(unitary.dtype)

    # Build graph on the same device as the unitary with matching precision
    graph = build_slos_distribution_computegraph(
        len(input_state),
        sum(input_state),
        output_map_func,
        no_bunching,
        keep_keys,
        device=device,
        dtype=dtype,
        index_photons=index_photons,
    )
    return graph.compute(unitary, input_state)


# Example usage
if __name__ == "__main__":
    import time

    # Test different precisions with explicit dtype specification
    dtypes = [torch.float, torch.float64]
    dtype_names = ["float32", "float64"]

    # Create a test case
    input_state = [1, 1, 0, 0]  # Two photons in first two modes
    m = len(input_state)  # Number of modes derived from input_state
    n_photons = sum(input_state)

    for idx, dtype in enumerate(dtypes):
        print(f"\nTesting with {dtype_names[idx]} precision:")
        # Get corresponding complex dtype using helper function
        complex_dtype = _get_complex_dtype_for_float(dtype)

        # Create random unitary with the appropriate complex dtype
        u = torch.randn(m, m, dtype=complex_dtype)
        q, _ = torch.linalg.qr(u)

        # Method 1: Build graph with specified precision
        start_time = time.time()
        graph = build_slos_distribution_computegraph(m, n_photons, dtype=dtype)
        build_time = time.time() - start_time

        # Compute probabilities
        start_time = time.time()
        keys, probs = graph.compute(q, input_state)
        compute_time = time.time() - start_time

        print("  Method 1 (explicit graph building):")
        print(f"    Graph build time: {build_time:.4f} seconds")
        print(f"    Compute time: {compute_time:.4f} seconds")
        print(f"    Probability sum: {probs.sum().item():.8f}")

        # Method 2: Use compute_slos_distribution with inferred dtype
        start_time = time.time()
        keys2, probs2 = compute_slos_distribution(
            q, input_state
        )  # dtype inferred from unitary
        total_time = time.time() - start_time

        print("  Method 2 (using compute_slos_distribution with inferred dtype):")
        print(f"    Total time: {total_time:.4f} seconds")
        print(f"    Probability sum: {probs2.sum().item():.8f}")<|MERGE_RESOLUTION|>--- conflicted
+++ resolved
@@ -150,6 +150,7 @@
         contributions.to(destinations.device),  # values to add
     )
 
+
     return result
 
 
@@ -177,11 +178,8 @@
     inverts = []
     computing_tensors = []
     for p in range(m):
-<<<<<<< HEAD
         _batch_size = unitary.shape[0]
 
-=======
->>>>>>> e6c3ab9e
         # Determine output size
         size_sources = int(sources.max().item()) + 1
         size_destinations = int(destinations.max().item()) + 1
@@ -204,7 +202,10 @@
     batch_tensors = torch.stack(computing_tensors, dim=0)
     inverts = torch.linalg.pinv(batch_tensors)
 
+
+
     return inverts
+
 
 
 class SLOSComputeGraph:
@@ -252,6 +253,7 @@
         self.prev_amplitudes = None
         self.dtype = dtype
         self.ct_inverts = None
+
 
         if index_photons is None:
             index_photons = [(0, self.m - 1)] * self.n_photons
@@ -770,7 +772,7 @@
         )
 
     # Attach the save method to the compute_graph
-    compute_graph.save = save  # type: ignore[attr-defined]
+    compute_graph.save = save
 
     return compute_graph
 
